package main

import (
	"crypto/sha256"
	"encoding/hex"
	"errors"
	"fmt"
	"math/big"

	"github.com/decred/dcrd/dcrec/secp256k1/v4"
	"github.com/nbd-wtf/go-nostr"
	"github.com/tyler-smith/go-bip32"
	"github.com/tyler-smith/go-bip39"
)

const KEY_CHAIN_LENGTH = 256

func GenerateSeedWords() (string, error) {
	entropy, err := bip39.NewEntropy(256)
	if err != nil {
		return "", err
	}

	words, err := bip39.NewMnemonic(entropy)
	if err != nil {
		return "", err
	}

	return words, nil
}

// Get the root from a mnemonic
func getRootFromMnemonic(mnemonic string) (*bip32.Key, error) {
	// Check that the mnemonic is usable as a seed
	if _, err := bip39.EntropyFromMnemonic(mnemonic); err != nil {
		return nil, err
	}

	// Make a seed from the mnemonic
	seed := bip39.NewSeed(mnemonic, "")

	// Make the root from the seed
	key, err := bip32.NewMasterKey(seed)
	if err != nil {
		return nil, err
	}

	return key, nil
}

// Get the hidden child secret key at a given index from a root
func getChildSecKeyAtIndex(index uint32, root *bip32.Key) (string, error) {
	// Make a derivation path for the child key from the index
	derivationPath := []uint32{
		bip32.FirstHardenedChild + 44,
		bip32.FirstHardenedChild + 1237,
		bip32.FirstHardenedChild + index,
		0,
		0,
	}

	// Use the root to genereate a child key
	next := root
	for _, id := range derivationPath {
		var err error
		next, err = next.NewChildKey(id)
		if err != nil {
			return "", err
		}
	}

	return hex.EncodeToString(next.Key), nil
}

// Get hidden secret key from hidden parent secret key and hidden child secret key
func getSecKey(parentSecKey string, childSecKey string) (string, error) {
<<<<<<< HEAD
=======
	//sk2 = sk2' + sha256(pk1 || pk2')
	//sk3 = sk3' + sha256(pk2 || pk3')
>>>>>>> 839fb27c
	bytesparentSecKey, err := hex.DecodeString(parentSecKey)
	if err != nil {
		return "", err
	}

	bytesChildSecKey, err := hex.DecodeString(childSecKey)
	if err != nil {
		return "", err
	}

	// Get the public keys for the non hidden root key and its child key
	pubKeyParent := secp256k1.PrivKeyFromBytes(bytesparentSecKey).PubKey().SerializeCompressed()[1:]
	pubKeyChild := secp256k1.PrivKeyFromBytes(bytesChildSecKey).PubKey().SerializeCompressed()[1:]

<<<<<<< HEAD
	// Hash sum, hash = sha256(pk(i-1)x' || pk(i)x')
=======
	// Hash sum, hash = sha256(pk1 || pk2')
>>>>>>> 839fb27c
	hash := sha256.Sum256(append(pubKeyParent, pubKeyChild...))
	hashBig := new(big.Int).SetBytes(hash[:])

	// Add the hash sum to the secret key,  sk2 = sk2' + hash
	var secKeyBig big.Int
	secKeyChildBig := new(big.Int).SetBytes(bytesChildSecKey)
	secKeyBig.Add(secKeyChildBig, hashBig)

	secKey := secp256k1.PrivKeyFromBytes(secKeyBig.Bytes()).Serialize()

	return hex.EncodeToString(secKey), nil
}

// Get the non hidden secret key at the given index for use
func GetSecKeyAtIndex(index uint32, mnemonic string) (string, error) {
	// Get the root object
	root, err := getRootFromMnemonic(mnemonic)
	if err != nil {
		return "", err
	}

	// Get the root secret key from the root object
	rootSecKey := hex.EncodeToString(root.Key)
	if index == 0 {
		return rootSecKey, nil
	}
	var nonHiddenSecKey string

	// Iterate through the indexes to get a secret key for use
	//sk2 = sk2' + sha256(pk1 || pk2')
	//sk3 = sk3' + sha256(pk2 || pk3')
	for x := uint32(1); x <= index; x++ {
		// Get the hidden child secret key at index x
		childSecKey, err := getChildSecKeyAtIndex(x, root)
		if err != nil {
			return "", err
		}

		// Get the non hidden secret key from the last secret key (non hidden parent key) and the child secret key at the current index
		nonHiddenSecKey, err = getSecKey(nonHiddenSecKey, childSecKey)
		if err != nil {
			return "", err
		}
	}

	return nonHiddenSecKey, nil
}

// Get the index of a given non hidden secret key
func GetSecKeyIndex(sk string, mnemonic string, maxLength uint32) (uint32, error) {
	// Get the root object
	root, err := getRootFromMnemonic(mnemonic)
	if err != nil {
		return 0, err
	}

	// Get the root secret key from the root object
	rootSecKey := hex.EncodeToString(root.Key)
	if sk == rootSecKey {
		return 0, nil
	}
	nonHiddenSecKey := rootSecKey

	//sk2 = sk2' + sha256(pk1 || pk2')
	for x := uint32(1); x <= maxLength; x++ {
		// Get the hidden child secret key at index x
		childSecKey, err := getChildSecKeyAtIndex(x, root)
		if err != nil {
			return 0, err
		}

		// Get the non hidden secret key from the last secret key (non hidden parent key) and the child secret key at the current index
		nonHiddenSecKey, err = getSecKey(nonHiddenSecKey, childSecKey)
		if err != nil {
			return 0, err
		}

		if nonHiddenSecKey == sk {
			return x, nil
		}
	}

	errStr := fmt.Sprintf("Secret key not in this chain of length %v", maxLength+1)
	return 0, errors.New(errStr)
}

// Get the non hidden public key
func GetPubKeyAtIndex(index uint32, mnemonic string) (string, error) {
	sk, err := GetSecKeyAtIndex(index, mnemonic)
	if err != nil {
		return "", err
	}

	skBytes, err := hex.DecodeString(sk)
	if err != nil {
		return "", err
	}

	pk := secp256k1.PrivKeyFromBytes(skBytes).PubKey().SerializeCompressed()[1:]
	return hex.EncodeToString(pk), nil
}

// Get the index of a given non hidden public key
func GetPubKeyIndex(pubKey string, mnemonic string, maxLength uint32) (uint32, error) {
	// Get the root object
	root, err := getRootFromMnemonic(mnemonic)
	if err != nil {
		return 0, err
	}

	// Get the root secret key from the root object
	nonHiddenSecKey := hex.EncodeToString(root.Key)

	skBytes, err := hex.DecodeString(nonHiddenSecKey)
	if err != nil {
		return 0, err
	}

	// Get the public key from the root secret key
	pkc := hex.EncodeToString(secp256k1.PrivKeyFromBytes(skBytes).PubKey().SerializeCompressed()[1:])

	if pubKey == pkc {
		return 0, nil
	}

<<<<<<< HEAD
=======
	//sk2 = sk2' + sha256(pk1 || pk2')
	//pk2 = (sk2)*G
>>>>>>> 839fb27c
	for x := uint32(1); x < maxLength; x++ {
		// Get the hidden child secret key at index x
		childSecKey, err := getChildSecKeyAtIndex(x, root)
		if err != nil {
			return 0, err
		}

		// Get the non hidden secret key from the last secret key (non hidden parent key) and the child secret key at the current index
		nonHiddenSecKey, err = getSecKey(nonHiddenSecKey, childSecKey)
		if err != nil {
			return 0, err
		}

		skBytes, err := hex.DecodeString(nonHiddenSecKey)
		if err != nil {
			return 0, err
		}

		// Get the public key from the root secret key
		pkc := hex.EncodeToString(secp256k1.PrivKeyFromBytes(skBytes).PubKey().SerializeCompressed()[1:])

		fmt.Println("cpk", x, pkc)
		if pubKey == pkc {
			return x, nil
		}
	}

	errStr := fmt.Sprintf("Public key not in this chain of length %v", maxLength)
	return 0, errors.New(errStr)
}

func BuildRevocationEventFromPubKey(compromisedPubKey, mnemonic, content string) (string, nostr.Event, error) {
	// Get the index of the compromised public key
	index, err := GetPubKeyIndex(compromisedPubKey, mnemonic, KEY_CHAIN_LENGTH)
	if err != nil {
		return "", nostr.Event{}, err
	}

	ev := nostr.Event{}
	// Get the public key of the account that the event will be posted from
	ev.PubKey, err = GetPubKeyAtIndex(index-1, mnemonic)
	fmt.Println(ev.PubKey)
	ev.CreatedAt = nostr.Now()
	// Revocation event
	ev.Kind = 13

	// Make the "p" tag ["p", "compromised key"]
	tag1 := append(append(nostr.Tag{}, "p"), compromisedPubKey)
	fmt.Println(compromisedPubKey)

	// Get the root object
	root, err := getRootFromMnemonic(mnemonic)
	if err != nil {
		return "", nostr.Event{}, err
	}

	// Get the hidden secret key at the same index as the compromised key
	hiddenKey, err := getChildSecKeyAtIndex(index, root)
	if err != nil {
		return "", nostr.Event{}, err
	}

	skBytes, err := hex.DecodeString(hiddenKey)
	if err != nil {
		return "", nostr.Event{}, err
	}

	// Get the public key of the hidden key
	pkc := hex.EncodeToString(secp256k1.PrivKeyFromBytes(skBytes).PubKey().SerializeCompressed()[1:])
	fmt.Println(pkc)
	// Make the "hidden-key" tag ["hidden-key", "hidden public key of the compromised key"]
	tag2 := append(append(nostr.Tag{}, "hidden-key"), pkc)

	tags := nostr.Tags{tag1, tag2}
	ev.Tags = tags

	ev.Content = content

	// Get the secret key of the account the event will be posted from
	secKey, err := GetSecKeyAtIndex(index+1, mnemonic)
	if err != nil {
		return "", nostr.Event{}, err
	}

	ev.Sign(secKey)

	// Get the next secret key to use
	nextSecKey, err := GetSecKeyAtIndex(index, mnemonic)
	if err != nil {
		return "", nostr.Event{}, err
	}

	return nextSecKey, ev, nil
}

func ValidateRevocationEvent(revEvent nostr.Event) (bool, error) {
	// Check that it is a revocation event
	if revEvent.Kind != 13 {
		return false, errors.New("Not a revocation event")
	}

	// Check that the siganture is correct
	sigGood, err := revEvent.CheckSignature()
	if err != nil {
		return false, err
	}
	if !sigGood {
		return false, errors.New("Incorrect signature")
	}

	// Check that the "p" tag is present
	pTagIsntInEv := true
	var compromisedPubKey string
	for x := 0; x < len(revEvent.Tags); x++ {
		for y := 0; x < len(revEvent.Tags[x]); y++ {
			if revEvent.Tags[x][y] == "p" {
				pTagIsntInEv = false
				compromisedPubKey = revEvent.Tags[x][y+1]
			}
		}
	}
	if pTagIsntInEv {
		return false, errors.New("\"p\" tag not in event")
	}

	// Check that the "hidden-key" tag is present and get the hidden key
	hkTagIsntInEv := true
	var hiddenKey string
	for x := 0; x < len(revEvent.Tags); x++ {
		for y := 0; x < len(revEvent.Tags[x]); y++ {
			if revEvent.Tags[x][y] == "hidden-key" {
				hkTagIsntInEv = false
				hiddenKey = revEvent.Tags[x][y+1]
			}
		}
	}
	if hkTagIsntInEv {
		return false, errors.New("\"hidden-key\" tag not in event")
	}

	// Check that the key is of length 64
	if len(hiddenKey) != 64 {
		return false, errors.New("Hidden key not of length 64 hex characters")
	}

	hiddenKeyBytes, err := hex.DecodeString(hiddenKey)
	if err != nil {
		return false, err
	}

	compromisedBytes, err := hex.DecodeString(compromisedPubKey)
	if err != nil {
		return false, err
	}

	//pk2 = pk2' + sha256(pk1 || pk2')*G
	hash := sha256.Sum256(append(hiddenKeyBytes, compromisedBytes...))
	hashBig := new(big.Int).SetBytes(hash[:])

	var PubKeyBig big.Int
	PubKeyChildBig := new(big.Int).SetBytes(hiddenKeyBytes)
	PubKeyBig.Add(PubKeyChildBig, hashBig)

	PubKey := hex.EncodeToString(PubKeyBig.Bytes())

	fmt.Println(PubKey)

	return true, nil
}

func differentgetChildPublicKey(parentPubKey, hiddenPubKey string) (string, error) {
	bytesParentPubKey, err := hex.DecodeString(parentPubKey)
	if err != nil {
		return "", err
	}

	bytesChildPubKey, err := hex.DecodeString(hiddenPubKey)
	if err != nil {
		return "", err
	}

<<<<<<< HEAD
	// Hash sum, hash = sha256(pk(i-1)x' || pk(i)x')
	hash := sha256.Sum256(append(bytesChildPubKey, bytesParentPubKey...))
	hashBig := new(big.Int).SetBytes(hash[:])

	// Add the hash sum to the secret key i (Hidden),  ski = ski' + hash
=======
	hash := sha256.Sum256(append(bytesChildPubKey, bytesParentPubKey...))
	hashBig := new(big.Int).SetBytes(hash[:])

>>>>>>> 839fb27c
	var pubKeyBig big.Int
	pubKeyChildBig := new(big.Int).SetBytes(bytesChildPubKey)
	pubKeyBig.Add(pubKeyChildBig, hashBig)

	return hex.EncodeToString(pubKeyBig.Bytes()), nil
}<|MERGE_RESOLUTION|>--- conflicted
+++ resolved
@@ -74,11 +74,8 @@
 
 // Get hidden secret key from hidden parent secret key and hidden child secret key
 func getSecKey(parentSecKey string, childSecKey string) (string, error) {
-<<<<<<< HEAD
-=======
 	//sk2 = sk2' + sha256(pk1 || pk2')
 	//sk3 = sk3' + sha256(pk2 || pk3')
->>>>>>> 839fb27c
 	bytesparentSecKey, err := hex.DecodeString(parentSecKey)
 	if err != nil {
 		return "", err
@@ -91,13 +88,12 @@
 
 	// Get the public keys for the non hidden root key and its child key
 	pubKeyParent := secp256k1.PrivKeyFromBytes(bytesparentSecKey).PubKey().SerializeCompressed()[1:]
+	pubKeyParent := secp256k1.PrivKeyFromBytes(bytesparentSecKey).PubKey().SerializeCompressed()[1:]
 	pubKeyChild := secp256k1.PrivKeyFromBytes(bytesChildSecKey).PubKey().SerializeCompressed()[1:]
 
-<<<<<<< HEAD
+	// Hash sum, hash = sha256(pk1 || pk2')
+	hash := sha256.Sum256(append(pubKeyParent, pubKeyChild...))
 	// Hash sum, hash = sha256(pk(i-1)x' || pk(i)x')
-=======
-	// Hash sum, hash = sha256(pk1 || pk2')
->>>>>>> 839fb27c
 	hash := sha256.Sum256(append(pubKeyParent, pubKeyChild...))
 	hashBig := new(big.Int).SetBytes(hash[:])
 
@@ -106,6 +102,9 @@
 	secKeyChildBig := new(big.Int).SetBytes(bytesChildSecKey)
 	secKeyBig.Add(secKeyChildBig, hashBig)
 
+	secKey := secp256k1.PrivKeyFromBytes(secKeyBig.Bytes()).Serialize()
+
+	return hex.EncodeToString(secKey), nil
 	secKey := secp256k1.PrivKeyFromBytes(secKeyBig.Bytes()).Serialize()
 
 	return hex.EncodeToString(secKey), nil
@@ -210,7 +209,9 @@
 
 	// Get the root secret key from the root object
 	nonHiddenSecKey := hex.EncodeToString(root.Key)
-
+	nonHiddenSecKey := hex.EncodeToString(root.Key)
+
+	skBytes, err := hex.DecodeString(nonHiddenSecKey)
 	skBytes, err := hex.DecodeString(nonHiddenSecKey)
 	if err != nil {
 		return 0, err
@@ -223,11 +224,8 @@
 		return 0, nil
 	}
 
-<<<<<<< HEAD
-=======
 	//sk2 = sk2' + sha256(pk1 || pk2')
 	//pk2 = (sk2)*G
->>>>>>> 839fb27c
 	for x := uint32(1); x < maxLength; x++ {
 		// Get the hidden child secret key at index x
 		childSecKey, err := getChildSecKeyAtIndex(x, root)
@@ -237,10 +235,12 @@
 
 		// Get the non hidden secret key from the last secret key (non hidden parent key) and the child secret key at the current index
 		nonHiddenSecKey, err = getSecKey(nonHiddenSecKey, childSecKey)
+		nonHiddenSecKey, err = getSecKey(nonHiddenSecKey, childSecKey)
 		if err != nil {
 			return 0, err
 		}
 
+		skBytes, err := hex.DecodeString(nonHiddenSecKey)
 		skBytes, err := hex.DecodeString(nonHiddenSecKey)
 		if err != nil {
 			return 0, err
@@ -249,12 +249,14 @@
 		// Get the public key from the root secret key
 		pkc := hex.EncodeToString(secp256k1.PrivKeyFromBytes(skBytes).PubKey().SerializeCompressed()[1:])
 
+		fmt.Println("cpk", x, pkc)
 		fmt.Println("cpk", x, pkc)
 		if pubKey == pkc {
 			return x, nil
 		}
 	}
 
+	errStr := fmt.Sprintf("Public key not in this chain of length %v", maxLength)
 	errStr := fmt.Sprintf("Public key not in this chain of length %v", maxLength)
 	return 0, errors.New(errStr)
 }
@@ -270,6 +272,7 @@
 	// Get the public key of the account that the event will be posted from
 	ev.PubKey, err = GetPubKeyAtIndex(index-1, mnemonic)
 	fmt.Println(ev.PubKey)
+	fmt.Println(ev.PubKey)
 	ev.CreatedAt = nostr.Now()
 	// Revocation event
 	ev.Kind = 13
@@ -277,6 +280,7 @@
 	// Make the "p" tag ["p", "compromised key"]
 	tag1 := append(append(nostr.Tag{}, "p"), compromisedPubKey)
 	fmt.Println(compromisedPubKey)
+	fmt.Println(compromisedPubKey)
 
 	// Get the root object
 	root, err := getRootFromMnemonic(mnemonic)
@@ -298,6 +302,7 @@
 	// Get the public key of the hidden key
 	pkc := hex.EncodeToString(secp256k1.PrivKeyFromBytes(skBytes).PubKey().SerializeCompressed()[1:])
 	fmt.Println(pkc)
+	fmt.Println(pkc)
 	// Make the "hidden-key" tag ["hidden-key", "hidden public key of the compromised key"]
 	tag2 := append(append(nostr.Tag{}, "hidden-key"), pkc)
 
@@ -315,6 +320,7 @@
 	ev.Sign(secKey)
 
 	// Get the next secret key to use
+	// Get the next secret key to use
 	nextSecKey, err := GetSecKeyAtIndex(index, mnemonic)
 	if err != nil {
 		return "", nostr.Event{}, err
@@ -323,12 +329,16 @@
 	return nextSecKey, ev, nil
 }
 
+func ValidateRevocationEvent(revEvent nostr.Event) (bool, error) {
+	// Check that it is a revocation event
 func ValidateRevocationEvent(revEvent nostr.Event) (bool, error) {
 	// Check that it is a revocation event
 	if revEvent.Kind != 13 {
 		return false, errors.New("Not a revocation event")
-	}
-
+		return false, errors.New("Not a revocation event")
+	}
+
+	// Check that the siganture is correct
 	// Check that the siganture is correct
 	sigGood, err := revEvent.CheckSignature()
 	if err != nil {
@@ -336,15 +346,19 @@
 	}
 	if !sigGood {
 		return false, errors.New("Incorrect signature")
-	}
-
+		return false, errors.New("Incorrect signature")
+	}
+
+	// Check that the "p" tag is present
 	// Check that the "p" tag is present
 	pTagIsntInEv := true
+	var compromisedPubKey string
 	var compromisedPubKey string
 	for x := 0; x < len(revEvent.Tags); x++ {
 		for y := 0; x < len(revEvent.Tags[x]); y++ {
 			if revEvent.Tags[x][y] == "p" {
 				pTagIsntInEv = false
+				compromisedPubKey = revEvent.Tags[x][y+1]
 				compromisedPubKey = revEvent.Tags[x][y+1]
 			}
 		}
@@ -409,17 +423,11 @@
 		return "", err
 	}
 
-<<<<<<< HEAD
 	// Hash sum, hash = sha256(pk(i-1)x' || pk(i)x')
 	hash := sha256.Sum256(append(bytesChildPubKey, bytesParentPubKey...))
 	hashBig := new(big.Int).SetBytes(hash[:])
 
 	// Add the hash sum to the secret key i (Hidden),  ski = ski' + hash
-=======
-	hash := sha256.Sum256(append(bytesChildPubKey, bytesParentPubKey...))
-	hashBig := new(big.Int).SetBytes(hash[:])
-
->>>>>>> 839fb27c
 	var pubKeyBig big.Int
 	pubKeyChildBig := new(big.Int).SetBytes(bytesChildPubKey)
 	pubKeyBig.Add(pubKeyChildBig, hashBig)
